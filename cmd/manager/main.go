--- conflicted
+++ resolved
@@ -4,10 +4,7 @@
 package main
 
 import (
-<<<<<<< HEAD
 	"context"
-=======
->>>>>>> 00cf278e
 	"errors"
 	"flag"
 	"fmt"
@@ -16,10 +13,7 @@
 	"strconv"
 
 	"github.com/go-logr/logr"
-<<<<<<< HEAD
 	datatypes "github.com/open-cluster-management/hub-of-hubs-data-types"
-=======
->>>>>>> 00cf278e
 	compressor "github.com/open-cluster-management/hub-of-hubs-message-compression"
 	"github.com/open-cluster-management/leaf-hub-status-sync/pkg/controller"
 	"github.com/open-cluster-management/leaf-hub-status-sync/pkg/transport"
@@ -46,7 +40,6 @@
 	envVarTransportType                     = "TRANSPORT_TYPE"
 	syncServiceTransportTypeName            = "sync-service"
 	leaderElectionLockName                  = "leaf-hub-status-sync-lock"
-<<<<<<< HEAD
 	incarnationConfigMapKey                 = "incarnation"
 	base10                                  = 10
 	uint64Size                              = 64
@@ -56,13 +49,7 @@
 	errEnvVarNotFound       = errors.New("environment variable not found")
 	errEnvVarIllegalValue   = errors.New("environment variable illegal value")
 	errMapDoesNotContainKey = errors.New("map does not contain key")
-=======
-)
-
-var (
-	errEnvVarNotFound     = errors.New("environment variable not found")
-	errEnvVarIllegalValue = errors.New("environment variable illegal value")
->>>>>>> 00cf278e
+
 )
 
 func printVersion(log logr.Logger) {
@@ -142,11 +129,7 @@
 	transportObj.Start()
 	defer transportObj.Stop()
 
-<<<<<<< HEAD
 	mgr, incarnation, err := createManager(leaderElectionNamespace, transportObj, leafHubName)
-=======
-	mgr, err := createManager(leaderElectionNamespace, transportObj, leafHubName)
->>>>>>> 00cf278e
 	if err != nil {
 		log.Error(err, "Failed to create manager")
 		return 1

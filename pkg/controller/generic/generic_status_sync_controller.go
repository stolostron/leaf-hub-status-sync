--- conflicted
+++ resolved
@@ -189,31 +189,17 @@
 	c.lock.Lock() // make sure bundles are not updated if we're during bundles sync
 	defer c.lock.Unlock()
 
-<<<<<<< HEAD
-		for _, entry := range c.orderedBundleCollection {
-			if !entry.predicate() { // evaluate if bundle has to be sent only if predicate is true.
-				continue
-			}
-=======
 	for _, entry := range c.orderedBundleCollection {
-		if !entry.predicate() { // evaluate if bundle has to be sent only if predicate is true
+		if !entry.predicate() { // evaluate if bundle has to be sent only if predicate is true.
 			continue
 		}
->>>>>>> 6d4e7929
 
 		bundleGeneration := entry.bundle.GetBundleGeneration()
 
-<<<<<<< HEAD
-			// send to transport only if bundle has changed.
-			if bundleGeneration > entry.lastSentBundleGeneration {
-				c.syncToTransport(entry.transportBundleKey, datatypes.StatusBundle,
-					strconv.FormatUint(bundleGeneration, BASE), entry.bundle)
-=======
-		// send to transport only if bundle has changed
+		// send to transport only if bundle has changed.
 		if bundleGeneration > entry.lastSentBundleGeneration {
 			c.syncToTransport(entry.transportBundleKey, datatypes.StatusBundle,
-				strconv.FormatUint(bundleGeneration, 10), entry.bundle)
->>>>>>> 6d4e7929
+				strconv.FormatUint(bundleGeneration, BASE), entry.bundle)
 
 			entry.lastSentBundleGeneration = bundleGeneration
 		}

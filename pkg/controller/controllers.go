// Copyright (c) 2020 Red Hat, Inc.
// Copyright Contributors to the Open Cluster Management project

package controller

import (
	"fmt"

	clustersv1 "github.com/open-cluster-management/api/cluster/v1"
	placementrulev1 "github.com/open-cluster-management/governance-policy-propagator/pkg/apis/apps/v1"
	policiesv1 "github.com/open-cluster-management/governance-policy-propagator/pkg/apis/policy/v1"
	configv1 "github.com/open-cluster-management/hub-of-hubs-data-types/apis/config/v1"
	configCtrl "github.com/open-cluster-management/leaf-hub-status-sync/pkg/controller/config"
	localpolicies "github.com/open-cluster-management/leaf-hub-status-sync/pkg/controller/local_policies"
	"github.com/open-cluster-management/leaf-hub-status-sync/pkg/controller/managedclusters"
	"github.com/open-cluster-management/leaf-hub-status-sync/pkg/controller/policies"
	"github.com/open-cluster-management/leaf-hub-status-sync/pkg/controller/syncintervals"
	"github.com/open-cluster-management/leaf-hub-status-sync/pkg/transport"
	"k8s.io/apimachinery/pkg/runtime"
	ctrl "sigs.k8s.io/controller-runtime"
	"sigs.k8s.io/controller-runtime/pkg/scheme"
)

// AddToScheme adds all Resources to the Scheme.
func AddToScheme(s *runtime.Scheme) error {
	// add cluster scheme
	if err := clustersv1.Install(s); err != nil {
		return fmt.Errorf("failed to add scheme: %w", err)
	}

	schemeBuilders := []*scheme.Builder{
		policiesv1.SchemeBuilder, configv1.SchemeBuilder, placementrulev1.SchemeBuilder,
	} // add schemes

	for _, schemeBuilder := range schemeBuilders {
		if err := schemeBuilder.AddToScheme(s); err != nil {
			return fmt.Errorf("failed to add scheme: %w", err)
		}
	}

	return nil
}

// AddControllers adds all the controllers to the Manager.
func AddControllers(mgr ctrl.Manager, transportImpl transport.Transport, leafHubName string) error {
	config := &configv1.Config{}
	syncIntervalsData := syncintervals.NewSyncIntervals()

	if err := configCtrl.AddConfigController(mgr, "hub-of-hubs-config", config); err != nil {
		return fmt.Errorf("failed to add controller: %w", err)
	}

	if err := syncintervals.AddSyncIntervalsController(mgr, "sync-intervals", syncIntervalsData); err != nil {
		return fmt.Errorf("failed to add controller: %w", err)
	}

	addControllerFunctions := []func(ctrl.Manager, transport.Transport, string, *configv1.Config,
		*syncintervals.SyncIntervals) error{
		managedclusters.AddClustersStatusController, policies.AddPoliciesStatusController,
		localpolicies.AddLocalPoliciesController, localpolicies.AddLocalPlacementRuleController,
	}

<<<<<<< HEAD
	for i, addControllerFunction := range addControllerFunctions {
		if err := addControllerFunction(mgr, transportImpl, syncInterval, leafHubName, config); err != nil {
			return fmt.Errorf("%d failed to add controller: %w", i, err)
=======
	for _, addControllerFunction := range addControllerFunctions {
		if err := addControllerFunction(mgr, transportImpl, leafHubName, config, syncIntervalsData); err != nil {
			return fmt.Errorf("failed to add controller: %w", err)
>>>>>>> 8adb9258
		}
	}

	return nil
}<|MERGE_RESOLUTION|>--- conflicted
+++ resolved
@@ -60,15 +60,9 @@
 		localpolicies.AddLocalPoliciesController, localpolicies.AddLocalPlacementRuleController,
 	}
 
-<<<<<<< HEAD
-	for i, addControllerFunction := range addControllerFunctions {
-		if err := addControllerFunction(mgr, transportImpl, syncInterval, leafHubName, config); err != nil {
-			return fmt.Errorf("%d failed to add controller: %w", i, err)
-=======
 	for _, addControllerFunction := range addControllerFunctions {
 		if err := addControllerFunction(mgr, transportImpl, leafHubName, config, syncIntervalsData); err != nil {
 			return fmt.Errorf("failed to add controller: %w", err)
->>>>>>> 8adb9258
 		}
 	}
 

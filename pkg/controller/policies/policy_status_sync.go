--- conflicted
+++ resolved
@@ -43,27 +43,19 @@
 		return fmt.Errorf("failed to add policies controller to the manager - %w", err)
 	}
 
-<<<<<<< HEAD
-=======
 	rootPolicyPredicate := predicate.NewPredicateFuncs(func(object client.Object) bool {
 		return !helpers.HasLabel(object, rootPolicyLabel)
 	})
 
->>>>>>> 82ea15a0
 	ownerRefAnnotationPredicate := predicate.NewPredicateFuncs(func(object client.Object) bool {
-		return helpers.HasAnnotation(object, datatypes.OriginOwnerReferenceAnnotation) &&
-			!helpers.HasLabel(object, rootPolicyLabel)
+		return helpers.HasAnnotation(object, datatypes.OriginOwnerReferenceAnnotation)
 	})
 
 	createObjFunction := func() bundle.Object { return &policiesv1.Policy{} }
 
 	// initialize policy status controller (contains multiple bundles)
 	if err := generic.NewGenericStatusSyncController(mgr, policiesStatusSyncLog, transport, policyCleanupFinalizer,
-<<<<<<< HEAD
-		bundleCollection, createObjFunction, ownerRefAnnotationPredicate,
-=======
 		bundleCollection, createObjFunction, predicate.And(rootPolicyPredicate, ownerRefAnnotationPredicate),
->>>>>>> 82ea15a0
 		syncIntervalsData.GetPolicies); err != nil {
 		return fmt.Errorf("failed to add policies controller to the manager - %w", err)
 	}

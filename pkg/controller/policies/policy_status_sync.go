--- conflicted
+++ resolved
@@ -24,13 +24,9 @@
 )
 
 const (
-<<<<<<< HEAD
-	policiesStatusSyncLog  = "policies-status-sync"
-	policyCleanupFinalizer = "hub-of-hubs.open-cluster-management.io/policy-cleanup"
-	rootPolicyLabel        = "policy.open-cluster-management.io/root-policy"
-=======
 	policiesStatusSyncLog                             = "policies-status-sync"
 	policyCleanupFinalizer                            = "hub-of-hubs.open-cluster-management.io/policy-cleanup"
+	rootPolicyLabel                                   = "policy.open-cluster-management.io/root-policy"
 	envVarComplianceStatusSentDeltasCountSwitchFactor = "COMPLIANCE_STATUS_DELTA_COUNT_SWITCH_FACTOR"
 )
 
@@ -38,7 +34,6 @@
 	errFailedToCreateHybridSyncManager = errors.New("failed to create hybrid sync manager")
 	errEnvVarNotFound                  = errors.New("environment variable not found")
 	errEnvVarIllegalValue              = errors.New("environment variable illegal value")
->>>>>>> 932061b6
 )
 
 // AddPoliciesStatusController adds policies status controller to the manager.

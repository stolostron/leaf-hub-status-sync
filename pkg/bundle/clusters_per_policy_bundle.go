package bundle

import (
	"sync"

	policiesv1 "github.com/open-cluster-management/governance-policy-propagator/pkg/apis/policy/v1"
	datatypes "github.com/open-cluster-management/hub-of-hubs-data-types"
	statusbundle "github.com/open-cluster-management/hub-of-hubs-data-types/bundle/status"
	"github.com/open-cluster-management/leaf-hub-status-sync/pkg/helpers"
	"github.com/pkg/errors"
)

// BundType used to define an enum for whether the bundle carries global or local policies.
type BundType int

const (
	// LocalBundle means this bundle contains local policies.
	LocalBundle BundType = iota
	// GlobalBundle means this bundle contains global policies.
	GlobalBundle
)

// NewClustersPerPolicyBundle creates a new instance of ClustersPerPolicyBundle.
func NewClustersPerPolicyBundle(leafHubName string, generation uint64, bundType BundType) Bundle {
	return &ClustersPerPolicyBundle{
		BaseClustersPerPolicyBundle: statusbundle.BaseClustersPerPolicyBundle{
<<<<<<< HEAD
			Objects:     make([]*statusbundle.Com, 0),
=======
			Objects:     make([]*statusbundle.PolicyGenericComplianceStatus, 0),
>>>>>>> 8b1e2938
			LeafHubName: leafHubName,
			Generation:  generation,
		},
		lock:     sync.Mutex{},
		bundType: bundType,
	}
}

// ClustersPerPolicyBundle abstracts management of clusters per policy bundle.
type ClustersPerPolicyBundle struct {
	statusbundle.BaseClustersPerPolicyBundle
	lock     sync.Mutex
	bundType BundType
}

// UpdateObject function to update a single object inside a bundle.
func (bundle *ClustersPerPolicyBundle) UpdateObject(object Object) {
	bundle.lock.Lock()
	defer bundle.lock.Unlock()

	policy, ok := object.(*policiesv1.Policy)
	if !ok {
		return // do not handle objects other than policy
	}

	var originPolicyID string

	if bundle.bundType == GlobalBundle {
		originPolicyID = object.GetAnnotations()[datatypes.OriginOwnerReferenceAnnotation]
	} else {
		originPolicyID = string(policy.UID)
	}

	index, err := bundle.getObjectIndexByUID(originPolicyID)
	if err != nil { // object not found, need to add it to the bundle
		bundle.Objects = append(bundle.Objects, bundle.getClustersPerPolicy(originPolicyID, policy))
		bundle.Generation++

		return
	}
	// when we update object (if changed), no need to increase generation.
	// for this use case where no policy was added/removed, we use the status compliance bundle to update hub of hubs
	// and not the clusters per policy bundle which contains a lot more information (full state).
	//
	// that being said, we still want to update the internal data and keep it always up to date in case a policy will be
	// inserted/removed and full state bundle will be triggered.
	bundle.updateObjectIfChanged(index, policy)
}

// DeleteObject function to delete a single object inside a bundle.
func (bundle *ClustersPerPolicyBundle) DeleteObject(object Object) {
	bundle.lock.Lock()
	defer bundle.lock.Unlock()

	policy, ok := object.(*policiesv1.Policy)
	if !ok {
		return // wont handle anything other than policies
	}

	var originPolicyID string

	if bundle.bundType == GlobalBundle {
		originPolicyID = object.GetAnnotations()[datatypes.OriginOwnerReferenceAnnotation]
	} else {
		originPolicyID = string(policy.UID)
	}

	index, err := bundle.getObjectIndexByUID(originPolicyID)
	if err != nil { // trying to delete object which doesn't exist - return with no error
		return
	}

	bundle.Objects = append(bundle.Objects[:index], bundle.Objects[index+1:]...) // remove from objects
	bundle.Generation++
}

// GetBundleGeneration function to get bundle generation.
func (bundle *ClustersPerPolicyBundle) GetBundleGeneration() uint64 {
	bundle.lock.Lock()
	defer bundle.lock.Unlock()

	return bundle.Generation
}

func (bundle *ClustersPerPolicyBundle) getObjectIndexByUID(uid string) (int, error) {
	for i, object := range bundle.Objects {
		if object.PolicyID == uid {
			return i, nil
		}
	}

	return -1, errors.New("object not found")
}

// getClusterStatuses returns (list of compliant clusters, list of nonCompliant clusters, list of unknown clusters).
func (bundle *ClustersPerPolicyBundle) getClusterStatuses(policy *policiesv1.Policy) ([]string, []string, []string) {
	compliantClusters := make([]string, 0)
	nonCompliantClusters := make([]string, 0)
	unknownComplianceClusters := make([]string, 0)

	for _, clusterStatus := range policy.Status.Status {
		if clusterStatus.ComplianceState == policiesv1.Compliant {
			compliantClusters = append(compliantClusters, clusterStatus.ClusterName)
			continue
		} // else

		if clusterStatus.ComplianceState == policiesv1.NonCompliant {
			nonCompliantClusters = append(nonCompliantClusters, clusterStatus.ClusterName)
			continue
		} // else

		unknownComplianceClusters = append(unknownComplianceClusters, clusterStatus.ClusterName)
	}

	return compliantClusters, nonCompliantClusters, unknownComplianceClusters
}

func (bundle *ClustersPerPolicyBundle) getClustersPerPolicy(originPolicyID string,
	policy *policiesv1.Policy) *statusbundle.PolicyGenericComplianceStatus {
	compliantClusters, nonCompliantClusters, unknownComplianceClusters := bundle.getClusterStatuses(policy)

	return &statusbundle.PolicyGenericComplianceStatus{
		PolicyID:                  originPolicyID,
		CompliantClusters:         compliantClusters,
		NonCompliantClusters:      nonCompliantClusters,
		UnknownComplianceClusters: unknownComplianceClusters,
	}
}

func (bundle *ClustersPerPolicyBundle) updateObjectIfChanged(objectIndex int, policy *policiesv1.Policy) {
	newCompliantClusters, newNonCompliantClusters, newUnknownComplianceClusters := bundle.getClusterStatuses(policy)
	oldPolicyStatus := bundle.Objects[objectIndex]

	if !bundle.clusterListsEqual(oldPolicyStatus.CompliantClusters, newCompliantClusters) ||
		!bundle.clusterListsEqual(oldPolicyStatus.NonCompliantClusters, newNonCompliantClusters) ||
		!bundle.clusterListsEqual(oldPolicyStatus.UnknownComplianceClusters, newUnknownComplianceClusters) {
		oldPolicyStatus.CompliantClusters = newCompliantClusters
		oldPolicyStatus.NonCompliantClusters = newNonCompliantClusters
		oldPolicyStatus.UnknownComplianceClusters = newUnknownComplianceClusters
	}
}

func (bundle *ClustersPerPolicyBundle) clusterListsEqual(oldClusters []string, newClusters []string) bool {
	if len(oldClusters) != len(newClusters) {
		return false
	}

	for _, newClusterName := range newClusters {
		if !helpers.ContainsString(oldClusters, newClusterName) {
			return false
		}
	}

	return true
}<|MERGE_RESOLUTION|>--- conflicted
+++ resolved
@@ -24,11 +24,7 @@
 func NewClustersPerPolicyBundle(leafHubName string, generation uint64, bundType BundType) Bundle {
 	return &ClustersPerPolicyBundle{
 		BaseClustersPerPolicyBundle: statusbundle.BaseClustersPerPolicyBundle{
-<<<<<<< HEAD
-			Objects:     make([]*statusbundle.Com, 0),
-=======
 			Objects:     make([]*statusbundle.PolicyGenericComplianceStatus, 0),
->>>>>>> 8b1e2938
 			LeafHubName: leafHubName,
 			Generation:  generation,
 		},

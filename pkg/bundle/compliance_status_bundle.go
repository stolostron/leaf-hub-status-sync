--- conflicted
+++ resolved
@@ -7,14 +7,9 @@
 	statusbundle "github.com/open-cluster-management/hub-of-hubs-data-types/bundle/status"
 )
 
-<<<<<<< HEAD
-// NewComplianceStatusBundle creates a new instance of ComplianceStatusBundle.
-func NewComplianceStatusBundle(leafHubName string, baseBundle Bundle, generation uint64, bundType BundType) Bundle {
-=======
 // NewCompleteComplianceStatusBundle creates a new instance of ComplianceStatusBundle.
 func NewCompleteComplianceStatusBundle(leafHubName string, baseBundle Bundle, generation uint64,
 	extractObjIDFunc ExtractObjIDFunc) Bundle {
->>>>>>> f91f83d0
 	return &ComplianceStatusBundle{
 		BaseCompleteComplianceStatusBundle: statusbundle.BaseCompleteComplianceStatusBundle{
 			Objects:              make([]*statusbundle.PolicyCompleteComplianceStatus, 0),
@@ -22,31 +17,18 @@
 			BaseBundleGeneration: baseBundle.GetBundleGeneration(),
 			Generation:           generation,
 		},
-<<<<<<< HEAD
-		baseBundle: baseBundle,
-		lock:       sync.Mutex{},
-		bundType:   bundType,
-=======
 		baseBundle:       baseBundle,
 		extractObjIDFunc: extractObjIDFunc,
 		lock:             sync.Mutex{},
->>>>>>> f91f83d0
 	}
 }
 
 // ComplianceStatusBundle abstracts management of compliance status bundle.
 type ComplianceStatusBundle struct {
-<<<<<<< HEAD
-	statusbundle.BaseComplianceStatusBundle
-	baseBundle Bundle
-	lock       sync.Mutex
-	bundType   BundType
-=======
 	statusbundle.BaseCompleteComplianceStatusBundle
 	baseBundle       Bundle
 	extractObjIDFunc ExtractObjIDFunc
 	lock             sync.Mutex
->>>>>>> f91f83d0
 }
 
 // UpdateObject function to update a single object inside a bundle.
@@ -61,18 +43,9 @@
 		return // do not handle objects other than policy
 	}
 
-<<<<<<< HEAD
-	var originPolicyID string
-
-	if bundle.bundType == GlobalBundle {
-		originPolicyID = object.GetAnnotations()[datatypes.OriginOwnerReferenceAnnotation]
-	} else {
-		originPolicyID = string(policy.UID)
-=======
 	originPolicyID, ok := bundle.extractObjIDFunc(object)
 	if !ok {
 		return // cant update the object without finding its id.
->>>>>>> f91f83d0
 	}
 
 	index, err := bundle.getObjectIndexByUID(originPolicyID)
@@ -107,27 +80,14 @@
 
 	bundle.BaseBundleGeneration = bundle.baseBundle.GetBundleGeneration()
 
-<<<<<<< HEAD
-	policy, ok := object.(*policyv1.Policy)
-=======
 	_, ok := object.(*policyv1.Policy)
->>>>>>> f91f83d0
 	if !ok {
 		return // do not handle objects other than policy
 	}
 
-<<<<<<< HEAD
-	var originPolicyID string
-
-	if bundle.bundType == GlobalBundle {
-		originPolicyID = object.GetAnnotations()[datatypes.OriginOwnerReferenceAnnotation]
-	} else {
-		originPolicyID = string(policy.UID)
-=======
 	originPolicyID, ok := bundle.extractObjIDFunc(object)
 	if !ok {
 		return // cant delete the object without its id.
->>>>>>> f91f83d0
 	}
 
 	index, err := bundle.getObjectIndexByUID(originPolicyID)

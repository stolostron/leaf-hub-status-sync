package helpers

import (
	"encoding/json"
	"fmt"
	"strconv"

	"github.com/open-cluster-management/leaf-hub-status-sync/pkg/bundle"
	"github.com/open-cluster-management/leaf-hub-status-sync/pkg/transport"
	metav1 "k8s.io/apimachinery/pkg/apis/meta/v1"
)

const (
	// RequeuePeriodSeconds is the time to wait until reconciliation retry in failure cases.
	RequeuePeriodSeconds = 5
	// base10 is the base used to cast string to int.
	base10 = 10
)

// GetGenerationFromTransport returns bundle generation from transport layer.
func GetGenerationFromTransport(transport transport.Transport, msgID string, msgType string) uint64 {
	version := transport.GetVersion(msgID, msgType)
	if version == "" {
		return 0
	}

	generation, err := strconv.Atoi(version)
	if err != nil {
		return 0
	}

	return uint64(generation)
}

// HasAnnotation returns a bool if the given annotation exists in annotations.
func HasAnnotation(obj metav1.Object, annotation string) bool {
	if obj == nil || obj.GetAnnotations() == nil {
		return false
	}

	_, found := obj.GetAnnotations()[annotation]

	return found
}

<<<<<<< HEAD
// HasLabel returns a bool if the given label exists in labels.
func HasLabel(obj metav1.Object, label string) bool {
	if obj == nil || obj.GetLabels() == nil {
		return false
	}

	_, found := obj.GetLabels()[label]

	return found
=======
// SyncToTransport syncs the provided bundle to transport.
func SyncToTransport(transport transport.Transport, msgID string, msgType string, generation uint64,
	payload bundle.Bundle) error {
	payloadBytes, err := json.Marshal(payload)
	if err != nil {
		return fmt.Errorf("failed to sync object from type %s with id %s- %w", msgType, msgID, err)
	}

	version := strconv.FormatUint(generation, base10)
	transport.SendAsync(msgID, msgType, version, payloadBytes)

	return nil
>>>>>>> dc92b432
}<|MERGE_RESOLUTION|>--- conflicted
+++ resolved
@@ -43,7 +43,6 @@
 	return found
 }
 
-<<<<<<< HEAD
 // HasLabel returns a bool if the given label exists in labels.
 func HasLabel(obj metav1.Object, label string) bool {
 	if obj == nil || obj.GetLabels() == nil {
@@ -53,7 +52,8 @@
 	_, found := obj.GetLabels()[label]
 
 	return found
-=======
+}
+
 // SyncToTransport syncs the provided bundle to transport.
 func SyncToTransport(transport transport.Transport, msgID string, msgType string, generation uint64,
 	payload bundle.Bundle) error {
@@ -66,5 +66,4 @@
 	transport.SendAsync(msgID, msgType, version, payloadBytes)
 
 	return nil
->>>>>>> dc92b432
 }
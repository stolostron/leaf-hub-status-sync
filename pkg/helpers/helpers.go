package helpers

import (
	"encoding/json"
	"fmt"
	"strconv"
	"time"

	"github.com/open-cluster-management/leaf-hub-status-sync/pkg/bundle"
	"github.com/open-cluster-management/leaf-hub-status-sync/pkg/transport"
	metav1 "k8s.io/apimachinery/pkg/apis/meta/v1"
)

const (
	// RequeuePeriod is the time to wait until reconciliation retry in failure cases.
	RequeuePeriod = 5 * time.Second
	// base10 is the base used to cast string to int.
	base10 = 10
)

// GetGenerationFromTransport returns bundle generation from transport layer.
func GetGenerationFromTransport(transport transport.Transport, msgID string, msgType string) uint64 {
	version := transport.GetVersion(msgID, msgType)
	if version == "" {
		return 0
	}

	generation, err := strconv.Atoi(version)
	if err != nil {
		return 0
	}

	return uint64(generation)
}

// HasAnnotation returns a bool if the given annotation exists in annotations.
func HasAnnotation(obj metav1.Object, annotation string) bool {
	if obj == nil || obj.GetAnnotations() == nil {
		return false
	}

	_, found := obj.GetAnnotations()[annotation]

	return found
}

// HasLabel returns a bool if the given label exists in labels.
<<<<<<< HEAD
func HasLabel(obj metav1.Object, annotation string) bool {
=======
func HasLabel(obj metav1.Object, label string) bool {
>>>>>>> f91f83d0
	if obj == nil || obj.GetLabels() == nil {
		return false
	}

<<<<<<< HEAD
	_, found := obj.GetLabels()[annotation]

	return found
=======
	_, found := obj.GetLabels()[label]

	return found
}

// SyncToTransport syncs the provided bundle to transport.
func SyncToTransport(transport transport.Transport, msgID string, msgType string, generation uint64,
	payload bundle.Bundle) error {
	payloadBytes, err := json.Marshal(payload)
	if err != nil {
		return fmt.Errorf("failed to sync object from type %s with id %s - %w", msgType, msgID, err)
	}

	version := strconv.FormatUint(generation, base10)
	transport.SendAsync(msgID, msgType, version, payloadBytes)

	return nil
>>>>>>> f91f83d0
}<|MERGE_RESOLUTION|>--- conflicted
+++ resolved
@@ -3,6 +3,7 @@
 import (
 	"encoding/json"
 	"fmt"
+	"log"
 	"strconv"
 	"time"
 
@@ -45,20 +46,11 @@
 }
 
 // HasLabel returns a bool if the given label exists in labels.
-<<<<<<< HEAD
-func HasLabel(obj metav1.Object, annotation string) bool {
-=======
 func HasLabel(obj metav1.Object, label string) bool {
->>>>>>> f91f83d0
 	if obj == nil || obj.GetLabels() == nil {
 		return false
 	}
 
-<<<<<<< HEAD
-	_, found := obj.GetLabels()[annotation]
-
-	return found
-=======
 	_, found := obj.GetLabels()[label]
 
 	return found
@@ -72,9 +64,12 @@
 		return fmt.Errorf("failed to sync object from type %s with id %s - %w", msgType, msgID, err)
 	}
 
+	log.Println("***************")
+	log.Println(string(payloadBytes))
+	log.Println("***************")
+
 	version := strconv.FormatUint(generation, base10)
 	transport.SendAsync(msgID, msgType, version, payloadBytes)
 
 	return nil
->>>>>>> f91f83d0
 }